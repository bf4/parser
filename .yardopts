<<<<<<< HEAD
--markup-provider kramdown
--markup markdown
-o yardoc/
-
doc/*
=======
./lib/parser/**/*.rb ./lib/parser.rb
-m markdown
-M redcarpet
-o ./yardoc
-r ./README.md
--private
--protected
--asset ./doc/css/common.css:css/common.css
--verbose
-
./doc/*.md
LICENSE.txt
>>>>>>> fb6a7363
<|MERGE_RESOLUTION|>--- conflicted
+++ resolved
@@ -1,13 +1,6 @@
-<<<<<<< HEAD
---markup-provider kramdown
---markup markdown
--o yardoc/
--
-doc/*
-=======
 ./lib/parser/**/*.rb ./lib/parser.rb
 -m markdown
--M redcarpet
+-M kramdown
 -o ./yardoc
 -r ./README.md
 --private
@@ -16,5 +9,4 @@
 --verbose
 -
 ./doc/*.md
-LICENSE.txt
->>>>>>> fb6a7363
+LICENSE.txt